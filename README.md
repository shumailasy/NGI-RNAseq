--- conflicted
+++ resolved
@@ -3,11 +3,7 @@
 at [SciLifeLab Stockholm](https://www.scilifelab.se/platforms/ngi/), Sweden.
 
 ## Pipeline Results
-<<<<<<< HEAD
-See the [pipeline documentation](https://github.com/SciLifeLab/NGI-RNAseq/blob/master/Docs/README.md)
-=======
 See the [pipeline documentation](docs/README.md)
->>>>>>> 89e68d6b
 for explanations of the results files.
 
 ## Installation
@@ -20,13 +16,9 @@
 curl -fsSL get.nextflow.io | bash
 mv ./nextflow ~/bin
 ```
-<<<<<<< HEAD
-Note that if you're running on a Swedish UPPMAX you can load NextFlow as an environment module:
-=======
 
 #### UPPMAX
 If you're running on a Swedish UPPMAX cluster you can load NextFlow as an environment module instead:
->>>>>>> 89e68d6b
 ```
 module load nextflow
 ```
